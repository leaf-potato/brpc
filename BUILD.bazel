--- conflicted
+++ resolved
@@ -20,52 +20,6 @@
 
 exports_files(["LICENSE"])
 
-<<<<<<< HEAD
-load(":bazel/brpc.bzl", "brpc_proto_library")
-
-config_setting(
-    name = "with_glog",
-    define_values = {"with_glog": "true"},
-    visibility = ["//visibility:public"],
-)
-
-config_setting(
-    name = "with_mesalink",
-    define_values = {"with_mesalink": "true"},
-    visibility = ["//visibility:public"],
-)
-
-config_setting(
-    name = "with_thrift",
-    define_values = {"with_thrift": "true"},
-    visibility = ["//visibility:public"],
-)
-
-config_setting(
-    name = "with_rdma",
-    define_values = {"with_rdma": "true"},
-    visibility = ["//visibility:public"],
-)
-
-config_setting(
-    name = "unittest",
-    define_values = {"unittest": "true"},
-)
-
-config_setting(
-    name = "darwin",
-    values = {"cpu": "darwin"},
-    visibility = ["//visibility:public"],
-)
-
-config_setting(
-    name = "linux",
-    values = {"cpu": "linux"},
-    visibility = ["//visibility:public"],
-)
-
-=======
->>>>>>> 6457ad74
 COPTS = [
     "-DBTHREAD_USE_FAST_PTHREAD_MUTEX",
     "-D__const__=__unused__",
@@ -86,13 +40,11 @@
     "//bazel/config:brpc_with_thrift": ["-DENABLE_THRIFT_FRAMED_PROTOCOL=1"],
     "//conditions:default": [""],
 }) + select({
-<<<<<<< HEAD
-    ":with_rdma": ["-DBRPC_WITH_RDMA=1"],
-    "//conditions:default": [""],
-=======
     "//bazel/config:brpc_with_thrift_legacy_version": [],
     "//conditions:default": ["-DTHRIFT_STDCXX=std"],
->>>>>>> 6457ad74
+}) + select({
+    "//bazel/config:brpc_with_rdma": ["-DBRPC_WITH_RDMA=1"],
+    "//conditions:default": [""],
 })
 
 LINKOPTS = [
@@ -119,20 +71,11 @@
         "-lmesalink",
     ],
     "//conditions:default": [],
-<<<<<<< HEAD
 }) + select({
-    ":with_thrift": [
-        "-lthriftnb",
-        "-levent",
-        "-lthrift"],
+    "//bazel/config:brpc_with_rdma": [
+        "-libverbs",
+    ],
     "//conditions:default": [],
-}) + select({
-    ":with_rdma": [
-        "-libverbs",
-    ],
-    "//conditions:default": [],
-=======
->>>>>>> 6457ad74
 })
 
 genrule(
